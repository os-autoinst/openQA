# Copyright (C) 2014 SUSE Linux Products GmbH
#
# This program is free software; you can redistribute it and/or modify
# it under the terms of the GNU General Public License as published by
# the Free Software Foundation; either version 2 of the License, or
# (at your option) any later version.
#
# This program is distributed in the hope that it will be useful,
# but WITHOUT ANY WARRANTY; without even the implied warranty of
# MERCHANTABILITY or FITNESS FOR A PARTICULAR PURPOSE.  See the
# GNU General Public License for more details.
#
# You should have received a copy of the GNU General Public License along
# with this program; if not, write to the Free Software Foundation, Inc.,
# 51 Franklin Street, Fifth Floor, Boston, MA 02110-1301 USA.

package OpenQA::Plugin::Helpers;

use strict;
use warnings;
use Mojo::ByteStream;
use db_helpers;
use Data::Dumper;

use base 'Mojolicious::Plugin';

sub register {

    my ($self, $app) = @_;

    $app->helper(
        format_time => sub {
            my $c = shift;
            my $timedate = shift || return undef;
            my $format = shift || "%Y-%m-%d %H:%M:%S";
            return $timedate->strftime($format);
        }
    );

    $app->helper(
        format_time_duration => sub {
            my $c = shift;
            my $timedate = shift || return undef;
            return sprintf("%02d:%02d:%02d", $timedate->hours(), $timedate->minutes(), $timedate->seconds());
        }
    );

    # Breadcrumbs generation can be centralized, since it's really simple
    $app->helper(
        breadcrumbs => sub {
            my $c = shift;

            my $crumbs = '<div id="breadcrump" class="grid_10 alpha">';
            $crumbs .= '<a href="'.$c->url_for('/').'">';
            $crumbs .= $c->image('/images/home_grey.png', alt => "Home");
            $crumbs .= '<b>'.$c->stash('appname').'</b></a>';

            my $test = $c->param('testid');

            if ($test || $c->current_route =~ /^tests/) {
                $crumbs .= ' > '.$c->link_to('Test results' => $c->url_for('tests'));
            }
            elsif ($c->current_route =~ /^admin/) {
                $crumbs .= ' > '.$c->link_to('Admin' => $c->url_for('admin'));
                $crumbs .= ' > '.$c->stash('title');
            }

            if ($test) {
                my $testname = $c->stash('testname') || $test;
                if ($c->current_route('test')) {
                    $crumbs .= " > $testname";
                }
                else {
                    $crumbs .= ' > '.$c->link_to($testname => $c->url_for('test'));
                    my $mod = $c->param('moduleid');
                    $crumbs .= " > $mod" if $mod;
                }
            }
            elsif ($c->current_route('tests_overview')) {
                $crumbs .= ' > Build overview';
            }

            $crumbs .= '</div>';

            Mojo::ByteStream->new($crumbs);
        }
    );

    $app->helper(
        db => sub {
            my $c = shift;
            $c->app->schema;
        }
    );

    $app->helper(
        current_user => sub {
            my $c = shift;

            # If the value is not in the stash
            if ( !(defined($c->stash('current_user')) &&($c->stash('current_user')->{no_user} || defined($c->stash('current_user')->{user})))) {

                my $user = undef;
                if (my $id = $c->session->{user}) {
                    $user = $c->db->resultset("Users")->find({username => $id});
                }
                if ($user) {
                    $c->stash('current_user' => { user => $user });
                }
                else {
                    $c->stash('current_user' => { no_user => 1 });
                }
            }
            my $is_user_def = defined($c->stash('current_user'))
              && defined($c->stash('current_user')->{user});

            return $is_user_def ? $c->stash('current_user')->{user} : undef;
        }
    );

    $app->helper(
        rndstr => sub {
            my $c = shift;
            db_helpers::rndstr(@_);
        }
    );

    $app->helper(
        is_operator => sub {
            my $c = shift;
            my $user = shift || $c->current_user;

            return ($user && $user->is_operator);
        }
    );

    $app->helper(
        is_admin => sub {
            my $c = shift;
            my $user = shift || $c->current_user;

            return ($user && $user->is_admin);
        }
    );

    $app->helper(
        # CSS class for a job or module based on its result
        css_for => sub {
            my ($c, $hash) = @_;
            return undef unless $hash;
            my $res = $hash->{'result'};

            if ($res eq 'na' || $res eq 'incomplete') {
                return '';
            }
            elsif ($res =~ /^fail/) {
                return 'resultfail';
            }
            elsif ($res eq 'passed') {
                return 'resultok';
            }
            elsif ($res eq 'ok') {
                return $hash->{'soft_failure'} ? 'resultwarning' : 'resultok';
            }
            else {
                return 'resultunknown';
            }
        }
    );

    $app->helper(
        module_result => sub {
            my ($c, $result) = @_;

<<<<<<< HEAD
            my $html = "$result->{passed}<i class='fa fa-star'/> ";
            if ($result->{dents}) {
                $html .=  "$result->{dents}<i class='fa fa-star-half-empty'/> ";
            }
            if ($result->{failed}) {
                $html .=  "$result->{failed}<i class='fa fa-star-o'/> ";
            }
            if ($result->{none}) {
                $html .=  "$result->{none}<i class='fa fa-ban'/> ";
=======
            my $html = "$result->{passed}<i class='fa fa-star'></i>";
            if ($result->{dents}) {
                $html .=  " $result->{dents}<i class='fa fa-star-half-empty'></i> ";
            }
            if ($result->{failed}) {
                $html .=  " $result->{failed}<i class='fa fa-star-o' ></i> ";
            }
            if ($result->{none}) {
                $html .=  " $result->{none}<i class='fa fa-ban' ></i> ";
>>>>>>> 96feceeb
            }
            return Mojo::ByteStream->new($html);
        }
    );

    $app->helper(
        format_result => sub {
            my ($c, $module) = @_;
            return undef unless $module;
            my $res = $module->{'result'};

            if ($res eq 'na') {
                return 'n/a';
            }
            elsif ($res eq 'unk') {
                return 'unknown';
            }
            else {
                return $res;
            }
        }
    );

}

1;
# vim: set sw=4 et:<|MERGE_RESOLUTION|>--- conflicted
+++ resolved
@@ -172,17 +172,6 @@
         module_result => sub {
             my ($c, $result) = @_;
 
-<<<<<<< HEAD
-            my $html = "$result->{passed}<i class='fa fa-star'/> ";
-            if ($result->{dents}) {
-                $html .=  "$result->{dents}<i class='fa fa-star-half-empty'/> ";
-            }
-            if ($result->{failed}) {
-                $html .=  "$result->{failed}<i class='fa fa-star-o'/> ";
-            }
-            if ($result->{none}) {
-                $html .=  "$result->{none}<i class='fa fa-ban'/> ";
-=======
             my $html = "$result->{passed}<i class='fa fa-star'></i>";
             if ($result->{dents}) {
                 $html .=  " $result->{dents}<i class='fa fa-star-half-empty'></i> ";
@@ -192,7 +181,6 @@
             }
             if ($result->{none}) {
                 $html .=  " $result->{none}<i class='fa fa-ban' ></i> ";
->>>>>>> 96feceeb
             }
             return Mojo::ByteStream->new($html);
         }
