--- conflicted
+++ resolved
@@ -111,17 +111,10 @@
     my $schema = OpenQA::Scheduler::schema();
     return $schema->resultset("JobModules")->search({ job_id => $job->{id}, name => $name })->first;
 }
-<<<<<<< HEAD
 
 sub job_modules($) {
     my ($job) = @_;
 
-=======
-
-sub job_modules($) {
-    my ($job) = @_;
-
->>>>>>> 96feceeb
     my $schema = OpenQA::Scheduler::schema();
     return $schema->resultset("JobModules")->search({ job_id => $job->{id} })->all;
 }
@@ -129,27 +122,6 @@
 sub job_module_stats($) {
     my ($jobs) = @_;
 
-<<<<<<< HEAD
-    my $result_stat = { 'passed' => 0, 'failed' => 0, 'dents' => 0, 'none' => 0 };
-
-    my $schema = OpenQA::Scheduler::schema();
-
-    my $query = $schema->resultset("JobModules")->search(
-        { job_id => $job->{id} },
-        {
-            select => ['result', 'soft_failure', { 'count' => 'id' } ],
-            as => [qw/result soft_failure count/],
-            group_by => [qw/result soft_failure/]
-        }
-    );
-
-    while (my $line = $query->next) {
-        if ($line->soft_failure) {
-            $result_stat->{dents} = $line->get_column('count');
-        }
-        else {
-            $result_stat->{$line->result} = $line->get_column('count');
-=======
     my $result_stat = {};
 
     my $schema = OpenQA::Scheduler::schema();
@@ -177,7 +149,6 @@
                 $result_stat->{$line->job_id}->{$line->result} =
                   $line->get_column('count');
             }
->>>>>>> 96feceeb
         }
     }
 
@@ -204,19 +175,6 @@
     $result =~ s,^ok,passed,;
     $result =~ s,^unk,none,;
     $result =~ s,^skip,skipped,;
-<<<<<<< HEAD
-    my $soft_failure;
-    $soft_failure = 1 if $tm->{dents}; # it's just a flag
-    $r->update(
-        {
-            result => $result,
-            milestone => $tm->{flags}->{milestone},
-            important => $tm->{flags}->{important},
-            fatal => $tm->{flags}->{fatal},
-            soft_failure => $soft_failure
-        }
-    );
-=======
     $r->update(
         {
             result => $result,
@@ -227,7 +185,6 @@
         }
     );
     return $r;
->>>>>>> 96feceeb
 }
 
 
