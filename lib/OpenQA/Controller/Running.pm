# Copyright (C) 2014 SUSE Linux Products GmbH
#
# This program is free software; you can redistribute it and/or modify
# it under the terms of the GNU General Public License as published by
# the Free Software Foundation; either version 2 of the License, or
# (at your option) any later version.
#
# This program is distributed in the hope that it will be useful,
# but WITHOUT ANY WARRANTY; without even the implied warranty of
# MERCHANTABILITY or FITNESS FOR A PARTICULAR PURPOSE.  See the
# GNU General Public License for more details.
#
# You should have received a copy of the GNU General Public License along
# with this program; if not, write to the Free Software Foundation, Inc.,
# 51 Franklin Street, Fifth Floor, Boston, MA 02110-1301 USA.

package OpenQA::Controller::Running;
use strict;
use warnings;
use Mojo::Base 'Mojolicious::Controller';
use Mojo::Util 'b64_encode';
import JSON;
use OpenQA::Utils;
use OpenQA::Scheduler ();
use Data::Dumper;

sub init {
    my ($self) = @_;
    my $job = OpenQA::Scheduler::job_get($self->param('testid'));

    unless (defined $job) {
        $self->reply->not_found;
        return 0;
    }
    $self->stash('job', $job);

    my $testdirname = $job->{'settings'}->{'NAME'};
    $self->stash('testdirname', $testdirname);

    my $basepath = running_log($testdirname);
    $self->stash('basepath', $basepath);
    my $workerid = $job->{'worker_id'};
    $self->stash('workerid', $workerid);
    my $worker = OpenQA::Scheduler::worker_get($workerid);
    my $workerport = $worker->{properties}->{WORKER_PORT};
    my $workerurl = $worker->{properties}->{WORKER_IP} . ':' . $workerport;
    $self->stash('workerurl', $workerurl);

    if ($basepath eq '') {
        $self->reply->not_found;
        return 0;
    }

    1;
}

sub modlist {
    my $self = shift;
    return 0 unless $self->init();

    my $modinfo = Schema::Result::JobModules::running_modinfo($self->stash('job'));
<<<<<<< HEAD
=======
    print Dumper($modinfo);
>>>>>>> 96feceeb
    if (defined $modinfo) {
        $self->render(json => $modinfo->{'modlist'});
    }
    else {
        $self->reply->not_found;
    }
}

sub status {
    my $self = shift;
    return 0 unless $self->init();

    my $results = { 'interactive' => 0, 'workerid' => 'TODO', 'running' => 'TODO' };
    $self->render(json => $results);
}

sub edit {
    my $self = shift;
    return 0 unless $self->init();

    my $results = test_result($self->stash('testdirname'));
    my $moduleid = $results->{'running'};
    my $module = test_result_module($results->{'testmodules'}, $moduleid);
    if ($module) {
        my $stepid = scalar(@{$module->{'details'}});
        $self->redirect_to('edit_step', moduleid => $moduleid, stepid => $stepid);
    }
    else {
        $self->reply->not_found;
    }
}

sub livelog {
    my ($self) = @_;
    return 0 unless $self->init();
    # tell worker to increase status updates rate for more responsive updates
    OpenQA::Scheduler::command_enqueue(workerid => $self->stash('workerid'), command => 'livelog_start');

    my $logfile = $self->stash('basepath').'autoinst-log-live.txt';

    $self->render_later;
    Mojo::IOLoop->stream($self->tx->connection)->timeout(900);
    $self->res->code(200);
    $self->res->headers->content_type("text/event-stream");

    # Try to open the log file and keep the filehandle
    # if the open fails, continue, well check later
    my $log;
    my ($ino, $size);
    if (open($log, '<', $logfile)) {
        # Send the last 10KB of data from the logfile, so that
        # the client sees some data immediately
        $ino = (stat $logfile)[1];

        $size = -s $logfile;
        if ($size > 10*1024 && seek $log, -10*1024, 2) {
            # Discard one (probably) partial line
            my $dummy = <$log>;
        }
        while (defined(my $l = <$log>)) {
            $self->write("data: ".encode_json([$l])."\n\n");
        }
        seek $log, 0, 1;
    }

    # Now we set up a recurring timer to check for new lines from the
    # logfile and send them to the client, plus a utility function to
    # close the connection if anything goes wrong.
    my $id;
    my $close = sub {
        Mojo::IOLoop->remove($id);
        OpenQA::Scheduler::command_enqueue(workerid => $self->stash('workerid'), command => 'livelog_stop');
        $self->finish;
        close $log;
        return;
    };
    $id = Mojo::IOLoop->recurring(
        1 => sub {
            if (!$ino) {
                # log file was not yet opened
                return unless (open($log, '<', $logfile));
                $ino = (stat $logfile)[1];
                $size = -s $logfile;
            }
            my @st = stat $logfile;

            # Zero tolerance for any shenanigans with the logfile, such as
            # truncation, rotation, etc.
            unless (@st
                && $st[1] == $ino
                && $st[3] > 0
                && $st[7] >= $size)
            {
                return $close->();
            }

            # If there's new data, read it all and send it out. Then
            # seek to the current position to reset EOF.
            if ($size < $st[7]) {
                $size = $st[7];
                while (defined(my $l = <$log>)) {
                    $self->write("data: ".encode_json([$l])."\n\n");
                }
                seek $log, 0, 1;
            }
        }
    );

    # If the client closes the connection, we can stop monitoring the
    # logfile.
    $self->on(
        finish => sub {
            Mojo::IOLoop->remove($id);
            OpenQA::Scheduler::command_enqueue(
                workerid => $self->stash('workerid'),
                command => 'livelog_stop'
            );
        }
    );
}

sub streaming {
    my $self = shift;
    return 0 unless $self->init();

    $self->render_later;
    Mojo::IOLoop->stream($self->tx->connection)->timeout(900);
    $self->res->code(200);
    $self->res->headers->content_type('text/event-stream');

    my $lastfile = '';
    my $basepath = $self->stash('basepath');

    # Set up a recurring timer to send the last screenshot to the client,
    # plus a utility function to close the connection if anything goes wrong.
    my $id;
    my $close = sub {
        Mojo::IOLoop->remove($id);
        $self->finish;
        return;
    };

    $id = Mojo::IOLoop->recurring(
        0.3 => sub {
            my $newfile = readlink("$basepath/last.png")||'';
            if ($lastfile ne $newfile) {
                if ( !-l $newfile || !$lastfile ) {
                    my $data = file_content("$basepath/$newfile");
                    $self->write("data: data:image/png;base64,".b64_encode($data, '')."\n\n");
                    $lastfile = $newfile;
                }
                elsif (!-e $basepath.'backend.run') {
                    # Some browsers can't handle mpng (at least after reciving jpeg all the time)
                    my $data = file_content($self->app->static->file('images/suse-tested.png')->path);
                    $self->write("data: data:image/png;base64,".b64_encode($data, '')."\n\n");
                    $close->();
                }
            }
        }
    );

    $self->on(finish => sub { Mojo::IOLoop->remove($id) });
}

1;
# vim: set sw=4 et:<|MERGE_RESOLUTION|>--- conflicted
+++ resolved
@@ -59,10 +59,6 @@
     return 0 unless $self->init();
 
     my $modinfo = Schema::Result::JobModules::running_modinfo($self->stash('job'));
-<<<<<<< HEAD
-=======
-    print Dumper($modinfo);
->>>>>>> 96feceeb
     if (defined $modinfo) {
         $self->render(json => $modinfo->{'modlist'});
     }
