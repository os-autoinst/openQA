--- conflicted
+++ resolved
@@ -30,40 +30,18 @@
 
     my $testindex = $self->param('stepid');
 
-<<<<<<< HEAD
-    my $job = Scheduler::job_get($self->param('testid'));
+    my $job = OpenQA::Scheduler::job_get($self->param('testid'));
     $self->stash('testname', $job->{'name'});
     my $testdirname = $job->{'settings'}->{'NAME'};
     my $testresultdir = openqa::testresultdir($testdirname);
 
-    my $module = Schema::Result::JobModules::job_module($job, $self->param('moduleid'));
+    my $module = OpenQA::Schema::Result::JobModules::job_module($job, $self->param('moduleid'));
     my $details = $module->details($testresultdir);
     $self->stash('job', $job);
     $self->stash('module',  $module);
     $self->stash('imglist', $details);
-=======
-
-    my $job = OpenQA::Scheduler::job_get($self->param('testid'));
-    $self->stash('testname', $job->{'name'});
-    my $testdirname = $job->{'settings'}->{'NAME'};
-    my $results = test_result($testdirname);
-
-    unless ($results) {
-        $self->reply->not_found;
-        return 0;
-    }
-    $self->stash('results', $results);
-
-    my $module = test_result_module($results->{'testmodules'}, $self->param('moduleid'));
-    unless ($module) {
-        $self->reply->not_found;
-        return 0;
-    }
-    $self->stash('module', $module);
-    $self->stash('imglist', $module->{'details'});
->>>>>>> 51924c54
-
-    my $modinfo = Schema::Result::JobModules::running_modinfo($job);
+
+    my $modinfo = OpenQA::Schema::Result::JobModules::running_modinfo($job);
     $self->stash('modinfo', $modinfo);
 
     my $tabmode = 'screenshot'; # Default
